﻿<?xml version="1.0" encoding="utf-8"?>
<Project ToolsVersion="4.0" DefaultTargets="Build" xmlns="http://schemas.microsoft.com/developer/msbuild/2003">
  <PropertyGroup>
    <Configuration Condition=" '$(Configuration)' == '' ">Debug</Configuration>
    <Platform Condition=" '$(Platform)' == '' ">AnyCPU</Platform>
    <ProductVersion>9.0.30729</ProductVersion>
    <SchemaVersion>2.0</SchemaVersion>
    <ProjectGuid>{B7CAE5F4-A23F-4438-B5BE-41226618B695}</ProjectGuid>
    <OutputType>Library</OutputType>
    <AppDesignerFolder>Properties</AppDesignerFolder>
    <RootNamespace>MathNet.Numerics</RootNamespace>
    <AssemblyName>MathNet.Numerics</AssemblyName>
    <TargetFrameworkVersion>v4.0</TargetFrameworkVersion>
    <FileAlignment>512</FileAlignment>
    <UpgradeBackupLocation />
    <IsWebBootstrapper>false</IsWebBootstrapper>
    <TargetFrameworkProfile />
    <PublishUrl>publish\</PublishUrl>
    <Install>true</Install>
    <InstallFrom>Disk</InstallFrom>
    <UpdateEnabled>false</UpdateEnabled>
    <UpdateMode>Foreground</UpdateMode>
    <UpdateInterval>7</UpdateInterval>
    <UpdateIntervalUnits>Days</UpdateIntervalUnits>
    <UpdatePeriodically>false</UpdatePeriodically>
    <UpdateRequired>false</UpdateRequired>
    <MapFileExtensions>true</MapFileExtensions>
    <ApplicationRevision>0</ApplicationRevision>
    <ApplicationVersion>1.0.0.%2a</ApplicationVersion>
    <UseApplicationTrust>false</UseApplicationTrust>
    <BootstrapperEnabled>true</BootstrapperEnabled>
    <!-- Conditional Strong Name -->
    <AssemblyOriginatorKeyFile>..\MathNet.Numerics.snk</AssemblyOriginatorKeyFile>
    <SignAssembly Condition=" '$(SignAssembly)' == '' ">false</SignAssembly>
  </PropertyGroup>
  <PropertyGroup Condition=" '$(Configuration)|$(Platform)' == 'Release|AnyCPU' ">
    <OutputPath>..\..\out\lib\Net40\</OutputPath>
    <IntermediateOutputPath>..\..\obj\lib\Net40\</IntermediateOutputPath>
    <BaseIntermediateOutputPath>..\..\obj\lib\Net40\</BaseIntermediateOutputPath>
    <DocumentationFile>..\..\out\lib\Net40\MathNet.Numerics.xml</DocumentationFile>
    <!-- Conditional Strong Name: NO -->
    <SignAssembly>false</SignAssembly>
    <DebugType>pdbonly</DebugType>
    <Optimize>true</Optimize>
    <DefineConstants>TRACE;NATIVEMKL</DefineConstants>
    <ErrorReport>prompt</ErrorReport>
    <WarningLevel>4</WarningLevel>
    <CodeAnalysisRuleSet>AllRules.ruleset</CodeAnalysisRuleSet>
    <NoWarn>1591</NoWarn>
  </PropertyGroup>
  <PropertyGroup Condition=" '$(Configuration)|$(Platform)' == 'Debug|AnyCPU' ">
    <OutputPath>..\..\out\lib-debug\Net40\</OutputPath>
    <IntermediateOutputPath>..\..\obj\lib-debug\Net40\</IntermediateOutputPath>
    <BaseIntermediateOutputPath>..\..\obj\lib-debug\Net40\</BaseIntermediateOutputPath>
    <!-- Conditional Strong Name: NO -->
    <SignAssembly>false</SignAssembly>
    <DebugSymbols>true</DebugSymbols>
    <DebugType>full</DebugType>
    <Optimize>false</Optimize>
    <DefineConstants>TRACE;DEBUG;NATIVEMKL</DefineConstants>
    <ErrorReport>prompt</ErrorReport>
    <WarningLevel>4</WarningLevel>
    <DocumentationFile />
    <CodeAnalysisRuleSet>AllRules.ruleset</CodeAnalysisRuleSet>
  </PropertyGroup>
  <PropertyGroup Condition="'$(Configuration)|$(Platform)' == 'Release-Signed|AnyCPU'">
    <OutputPath>..\..\out\lib-signed\Net40\</OutputPath>
    <IntermediateOutputPath>..\..\obj\lib-signed\Net40\</IntermediateOutputPath>
    <BaseIntermediateOutputPath>..\..\obj\lib-signed\Net40\</BaseIntermediateOutputPath>
    <DocumentationFile>..\..\out\lib-signed\Net40\MathNet.Numerics.xml</DocumentationFile>
    <!-- Conditional Strong Name: YES -->
    <SignAssembly>true</SignAssembly>
    <DebugType>pdbonly</DebugType>
    <PlatformTarget>AnyCPU</PlatformTarget>
    <Optimize>true</Optimize>
    <DefineConstants>TRACE;NATIVEMKL;STRONGNAME</DefineConstants>
    <ErrorReport>prompt</ErrorReport>
    <WarningLevel>4</WarningLevel>
    <CodeAnalysisRuleSet>AllRules.ruleset</CodeAnalysisRuleSet>
    <NoWarn>1591</NoWarn>
  </PropertyGroup>
  <ItemGroup>
    <Reference Include="System" />
    <Reference Include="System.Core" />
    <Reference Include="System.Data" />
    <Reference Include="System.Numerics" />
    <Reference Include="System.Xml" />
  </ItemGroup>
  <ItemGroup>
<<<<<<< HEAD
    <Compile Include="Optimization\BrentMinimizer.cs" />
    <Compile Include="Optimization\IMinimizer.cs" />
    <Compile Include="Optimization\NonLinearLeastSquaresMinimizer.cs" />
    <Compile Include="Optimization\PowellMinimizer.cs" />
=======
    <Compile Include="Distributions\Triangular.cs" />
    <Compile Include="Euclid.cs" />
    <Compile Include="Generate.cs" />
    <Compile Include="GoodnessOfFit.cs" />
    <Compile Include="Interpolation\Barycentric.cs" />
    <Compile Include="Interpolation\CubicSpline.cs" />
    <Compile Include="Interpolation\QuadraticSpline.cs" />
>>>>>>> 776cdfe0
    <Compile Include="Precision.Comparison.cs" />
    <Compile Include="Precision.Equality.cs" />
    <Compile Include="Distributions\Bernoulli.cs" />
    <Compile Include="Distributions\Beta.cs" />
    <Compile Include="Distributions\Binomial.cs" />
    <Compile Include="Distributions\Categorical.cs" />
    <Compile Include="Distributions\Cauchy.cs" />
    <Compile Include="Distributions\Chi.cs" />
    <Compile Include="Distributions\ChiSquared.cs" />
    <Compile Include="Distributions\ContinuousUniform.cs" />
    <Compile Include="Distributions\ConwayMaxwellPoisson.cs" />
    <Compile Include="Distributions\IDistribution.cs" />
    <Compile Include="Distributions\Dirichlet.cs" />
    <Compile Include="Distributions\DiscreteUniform.cs" />
    <Compile Include="Distributions\Erlang.cs" />
    <Compile Include="Distributions\Exponential.cs" />
    <Compile Include="Distributions\FisherSnedecor.cs" />
    <Compile Include="Distributions\Gamma.cs" />
    <Compile Include="Distributions\Geometric.cs" />
    <Compile Include="Distributions\Hypergeometric.cs" />
    <Compile Include="Distributions\InverseGamma.cs" />
    <Compile Include="Distributions\InverseWishart.cs" />
    <Compile Include="Distributions\Laplace.cs" />
    <Compile Include="Distributions\LogNormal.cs" />
    <Compile Include="Distributions\MatrixNormal.cs" />
    <Compile Include="Distributions\Multinomial.cs" />
    <Compile Include="Distributions\NegativeBinomial.cs" />
    <Compile Include="Distributions\Normal.cs" />
    <Compile Include="Distributions\NormalGamma.cs" />
    <Compile Include="Distributions\Pareto.cs" />
    <Compile Include="Distributions\Poisson.cs" />
    <Compile Include="Distributions\Rayleigh.cs" />
    <Compile Include="Distributions\Stable.cs" />
    <Compile Include="Distributions\StudentT.cs" />
    <Compile Include="Distributions\Weibull.cs" />
    <Compile Include="Distributions\Wishart.cs" />
    <Compile Include="Distributions\Zipf.cs" />
    <Compile Include="LinearAlgebra\Builder.cs" />
    <Compile Include="LinearAlgebra\Complex32\Solvers\MILU0Preconditioner.cs" />
    <Compile Include="LinearAlgebra\Complex\Solvers\MILU0Preconditioner.cs" />
    <Compile Include="LinearAlgebra\Double\Solvers\MILU0Preconditioner.cs" />
    <Compile Include="LinearAlgebra\Matrix.Solve.cs" />
    <Compile Include="LinearAlgebra\Single\Solvers\MILU0Preconditioner.cs" />
    <Compile Include="LinearAlgebra\Solvers\CancellationStopCriterium.cs" />
    <Compile Include="LinearAlgebra\Solvers\IterationStatus.cs" />
    <Compile Include="LinearAlgebra\Solvers\Iterator.cs" />
    <Compile Include="LinearAlgebra\Solvers\IterationCountStopCriterium.cs" />
    <Compile Include="LinearAlgebra\Solvers\SolverSetup.cs" />
    <Compile Include="LinearRegression\MultipleRegression.cs" />
    <Compile Include="LinearRegression\WeightedRegression.cs" />
    <Compile Include="LinearRegression\SimpleRegression.cs" />
    <Compile Include="LinearRegression\Util.cs" />
    <Compile Include="Providers\LinearAlgebra\Acml\AcmlLinearAlgebraProvider.Complex.cs" />
    <Compile Include="Providers\LinearAlgebra\Acml\AcmlLinearAlgebraProvider.Complex32.cs" />
    <Compile Include="Providers\LinearAlgebra\Acml\AcmlLinearAlgebraProvider.Double.cs" />
    <Compile Include="Providers\LinearAlgebra\Acml\AcmlLinearAlgebraProvider.Single.cs" />
    <Compile Include="Providers\LinearAlgebra\Acml\SafeNativeMethods.cs" />
    <Compile Include="Providers\LinearAlgebra\GotoBlas\GotoBlasLinearAlgebraProvider.cs" />
    <Compile Include="Providers\LinearAlgebra\GotoBlas\GotoBlasLinearAlgebraProvider.Complex.cs" />
    <Compile Include="Providers\LinearAlgebra\GotoBlas\GotoBlasLinearAlgebraProvider.Complex32.cs" />
    <Compile Include="Providers\LinearAlgebra\GotoBlas\GotoBlasLinearAlgebraProvider.Double.cs" />
    <Compile Include="Providers\LinearAlgebra\GotoBlas\GotoBlasLinearAlgebraProvider.Single.cs" />
    <Compile Include="Providers\LinearAlgebra\GotoBlas\SafeNativeMethods.cs" />
    <Compile Include="Providers\LinearAlgebra\ManagedLinearAlgebraProvider.Complex32.cs" />
    <Compile Include="Providers\LinearAlgebra\ManagedLinearAlgebraProvider.Complex.cs" />
    <Compile Include="Providers\LinearAlgebra\ManagedLinearAlgebraProvider.Double.cs" />
    <Compile Include="Providers\LinearAlgebra\ManagedLinearAlgebraProvider.Single.cs" />
    <Compile Include="Providers\LinearAlgebra\ILinearAlgebraProvider.cs" />
    <Compile Include="Providers\LinearAlgebra\ManagedLinearAlgebraProvider.cs" />
    <Compile Include="Providers\LinearAlgebra\Mkl\MklLinearAlgebraProvider.Complex.cs" />
    <Compile Include="Providers\LinearAlgebra\Mkl\MklLinearAlgebraProvider.Complex32.cs" />
    <Compile Include="Providers\LinearAlgebra\Mkl\MklLinearAlgebraProvider.cs" />
    <Compile Include="Providers\LinearAlgebra\Mkl\MklLinearAlgebraProvider.Double.cs" />
    <Compile Include="Providers\LinearAlgebra\Mkl\MklLinearAlgebraProvider.Single.cs" />
    <Compile Include="Providers\LinearAlgebra\Mkl\SafeNativeMethods.cs" />
    <Compile Include="ArrayExtensions.cs" />
    <Compile Include="Complex64.cs" />
    <Compile Include="Combinatorics.cs" />
    <Compile Include="ComplexExtensions.cs" />
    <Compile Include="Constants.cs" />
    <Compile Include="Control.cs" />
    <Compile Include="Complex32.cs" />
    <Compile Include="Distance.cs" />
    <Compile Include="Fit.cs" />
    <Compile Include="Financial\AbsoluteReturnMeasures.cs" />
    <Compile Include="Financial\AbsoluteRiskMeasures.cs" />
    <Compile Include="LinearAlgebra\Matrix.BCL.cs" />
    <Compile Include="LinearAlgebra\Matrix.Operators.cs" />
    <Compile Include="LinearAlgebra\Vector.Arithmetic.cs" />
    <Compile Include="LinearAlgebra\Vector.BCL.cs" />
    <Compile Include="LinearAlgebra\Vector.Operators.cs" />
    <Compile Include="NonConvergenceException.cs" />
<<<<<<< HEAD
    <Compile Include="Providers\Optimization\IOptimizationProvider.cs" />
    <Compile Include="Providers\Optimization\Mkl\MklOptimizationProvider.cs" />
    <Compile Include="Providers\Optimization\Mkl\SafeNativeMethods.cs" />
=======
    <Compile Include="Random\SystemRandomSource.cs" />
>>>>>>> 776cdfe0
    <Compile Include="Random\RandomSeed.cs" />
    <Compile Include="RootFinding\Broyden.cs" />
    <Compile Include="RootFinding\NewtonRaphson.cs" />
    <Compile Include="RootFinding\RobustNewtonRaphson.cs" />
    <Compile Include="RootFinding\ZeroCrossingBracketing.cs" />
    <Compile Include="RootFinding\Brent.cs" />
    <Compile Include="FindRoots.cs" />
    <Compile Include="RootFinding\Bisection.cs" />
    <Compile Include="SpecialFunctions\Evaluate.cs" />
    <Compile Include="ExcelFunctions.cs" />
    <Compile Include="SpecialFunctions\ModifiedStruve.cs" />
    <Compile Include="SpecialFunctions\ModifiedBessel.cs" />
    <Compile Include="SpecialFunctions\Logistic.cs" />
    <Compile Include="Statistics\ArrayStatistics.cs" />
    <Compile Include="Statistics\QuantileDefinition.cs" />
    <Compile Include="Statistics\RankDefinition.cs" />
    <Compile Include="Statistics\StreamingStatistics.cs" />
    <Compile Include="Statistics\SortedArrayStatistics.cs" />
    <Compile Include="LinearAlgebra\Storage\SparseVectorStorage.cs" />
    <Compile Include="LinearAlgebra\Storage\DenseVectorStorage.cs" />
    <Compile Include="LinearAlgebra\Storage\MatrixStorage.Validation.cs" />
    <Compile Include="LinearAlgebra\Complex32\Factorization\Cholesky.cs" />
    <Compile Include="LinearAlgebra\Complex32\DenseMatrix.cs" />
    <Compile Include="LinearAlgebra\Complex32\DiagonalMatrix.cs" />
    <Compile Include="LinearAlgebra\Complex32\Factorization\Evd.cs" />
    <Compile Include="LinearAlgebra\Complex32\Factorization\GramSchmidt.cs" />
    <Compile Include="LinearAlgebra\Complex32\Factorization\LU.cs" />
    <Compile Include="LinearAlgebra\Complex32\Factorization\QR.cs" />
    <Compile Include="LinearAlgebra\Complex32\Factorization\Svd.cs" />
    <Compile Include="LinearAlgebra\Complex32\Matrix.cs" />
    <Compile Include="LinearAlgebra\Complex32\SparseMatrix.cs" />
    <Compile Include="LinearAlgebra\Complex32\Vector.cs" />
    <Compile Include="LinearAlgebra\Complex\DenseMatrix.cs" />
    <Compile Include="LinearAlgebra\Complex\DenseVector.cs" />
    <Compile Include="LinearAlgebra\Complex\DiagonalMatrix.cs" />
    <Compile Include="LinearAlgebra\Complex\Factorization\Cholesky.cs" />
    <Compile Include="LinearAlgebra\Complex\Factorization\Evd.cs" />
    <Compile Include="LinearAlgebra\Complex\Factorization\GramSchmidt.cs" />
    <Compile Include="LinearAlgebra\Complex\Factorization\LU.cs" />
    <Compile Include="LinearAlgebra\Complex\Factorization\QR.cs" />
    <Compile Include="LinearAlgebra\Complex\Factorization\Svd.cs" />
    <Compile Include="LinearAlgebra\Complex\Matrix.cs" />
    <Compile Include="LinearAlgebra\Complex\SparseMatrix.cs" />
    <Compile Include="LinearAlgebra\Complex\Vector.cs" />
    <Compile Include="LinearAlgebra\Double\Factorization\Cholesky.cs" />
    <Compile Include="LinearAlgebra\Double\DenseMatrix.cs" />
    <Compile Include="LinearAlgebra\Double\DiagonalMatrix.cs" />
    <Compile Include="LinearAlgebra\Double\Factorization\Evd.cs" />
    <Compile Include="LinearAlgebra\Double\Factorization\GramSchmidt.cs" />
    <Compile Include="LinearAlgebra\Double\Factorization\QR.cs" />
    <Compile Include="LinearAlgebra\Double\Factorization\Svd.cs" />
    <Compile Include="LinearAlgebra\Double\Factorization\LU.cs" />
    <Compile Include="LinearAlgebra\Double\Matrix.cs" />
    <Compile Include="LinearAlgebra\Solvers\IIterativeSolver.cs" />
    <Compile Include="LinearAlgebra\Solvers\IIterativeSolverSetup.cs" />
    <Compile Include="LinearAlgebra\Solvers\IPreconditioner.cs" />
    <Compile Include="LinearAlgebra\Solvers\IIterationStopCriterium.cs" />
    <Compile Include="LinearAlgebra\Double\SparseMatrix.cs" />
    <Compile Include="LinearAlgebra\Double\Vector.cs" />
    <Compile Include="LinearAlgebra\Complex32\DenseVector.cs" />
    <Compile Include="LinearAlgebra\Complex32\Factorization\DenseGramSchmidt.cs" />
    <Compile Include="LinearAlgebra\Complex32\Factorization\DenseEvd.cs" />
    <Compile Include="LinearAlgebra\Complex32\Factorization\DenseCholesky.cs" />
    <Compile Include="LinearAlgebra\Complex32\Factorization\DenseLU.cs" />
    <Compile Include="LinearAlgebra\Complex32\Factorization\DenseQR.cs" />
    <Compile Include="LinearAlgebra\Complex32\Factorization\DenseSvd.cs" />
    <Compile Include="LinearAlgebra\Complex32\Factorization\UserGramSchmidt.cs" />
    <Compile Include="LinearAlgebra\Complex32\Factorization\UserCholesky.cs" />
    <Compile Include="LinearAlgebra\Complex32\Factorization\UserEvd.cs" />
    <Compile Include="LinearAlgebra\Complex32\Factorization\UserLU.cs" />
    <Compile Include="LinearAlgebra\Complex32\Factorization\UserQR.cs" />
    <Compile Include="LinearAlgebra\Complex32\Factorization\UserSvd.cs" />
    <Compile Include="LinearAlgebra\Complex32\Solvers\BiCgStab.cs" />
    <Compile Include="LinearAlgebra\Complex32\Solvers\CompositeSolver.cs" />
    <Compile Include="LinearAlgebra\Complex32\Solvers\GpBiCg.cs" />
    <Compile Include="LinearAlgebra\Complex32\Solvers\MlkBiCgStab.cs" />
    <Compile Include="LinearAlgebra\Complex32\Solvers\TFQMR.cs" />
    <Compile Include="LinearAlgebra\Complex32\Solvers\DiagonalPreconditioner.cs" />
    <Compile Include="LinearAlgebra\Complex32\Solvers\ILUTPPreconditioner.cs" />
    <Compile Include="LinearAlgebra\Complex32\Solvers\ILU0Preconditioner.cs" />
    <Compile Include="LinearAlgebra\Complex32\SparseVector.cs" />
    <Compile Include="LinearAlgebra\Complex\Factorization\DenseGramSchmidt.cs" />
    <Compile Include="LinearAlgebra\Complex\Factorization\DenseEvd.cs" />
    <Compile Include="LinearAlgebra\Complex\Factorization\DenseCholesky.cs" />
    <Compile Include="LinearAlgebra\Complex\Factorization\DenseLU.cs" />
    <Compile Include="LinearAlgebra\Complex\Factorization\DenseQR.cs" />
    <Compile Include="LinearAlgebra\Complex\Factorization\DenseSvd.cs" />
    <Compile Include="LinearAlgebra\Complex\Factorization\UserGramSchmidt.cs" />
    <Compile Include="LinearAlgebra\Complex\Factorization\UserCholesky.cs" />
    <Compile Include="LinearAlgebra\Complex\Factorization\UserEvd.cs" />
    <Compile Include="LinearAlgebra\Complex\Factorization\UserLU.cs" />
    <Compile Include="LinearAlgebra\Complex\Factorization\UserQR.cs" />
    <Compile Include="LinearAlgebra\Complex\Factorization\UserSvd.cs" />
    <Compile Include="LinearAlgebra\Complex\Solvers\BiCgStab.cs" />
    <Compile Include="LinearAlgebra\Complex\Solvers\CompositeSolver.cs" />
    <Compile Include="LinearAlgebra\Complex\Solvers\GpBiCg.cs" />
    <Compile Include="LinearAlgebra\Complex\Solvers\MlkBiCgStab.cs" />
    <Compile Include="LinearAlgebra\Complex\Solvers\TFQMR.cs" />
    <Compile Include="LinearAlgebra\Complex\Solvers\DiagonalPreconditioner.cs" />
    <Compile Include="LinearAlgebra\Complex\Solvers\ILUTPPreconditioner.cs" />
    <Compile Include="LinearAlgebra\Complex\Solvers\ILU0Preconditioner.cs" />
    <Compile Include="LinearAlgebra\Complex\SparseVector.cs" />
    <Compile Include="LinearAlgebra\Double\DenseVector.cs" />
    <Compile Include="LinearAlgebra\Double\Factorization\DenseGramSchmidt.cs" />
    <Compile Include="LinearAlgebra\Double\Factorization\DenseEvd.cs" />
    <Compile Include="LinearAlgebra\Double\Factorization\UserEvd.cs" />
    <Compile Include="LinearAlgebra\Factorization\GramSchmidt.cs" />
    <Compile Include="LinearAlgebra\Factorization\Evd.cs" />
    <Compile Include="LinearAlgebra\Single\DenseMatrix.cs" />
    <Compile Include="LinearAlgebra\Single\DenseVector.cs" />
    <Compile Include="LinearAlgebra\Single\DiagonalMatrix.cs" />
    <Compile Include="LinearAlgebra\Single\Factorization\Cholesky.cs" />
    <Compile Include="LinearAlgebra\Single\Factorization\DenseGramSchmidt.cs" />
    <Compile Include="LinearAlgebra\Single\Factorization\DenseEvd.cs" />
    <Compile Include="LinearAlgebra\Single\Factorization\DenseCholesky.cs" />
    <Compile Include="LinearAlgebra\Single\Factorization\DenseLU.cs" />
    <Compile Include="LinearAlgebra\Single\Factorization\DenseQR.cs" />
    <Compile Include="LinearAlgebra\Single\Factorization\DenseSvd.cs" />
    <Compile Include="LinearAlgebra\Single\Factorization\Evd.cs" />
    <Compile Include="LinearAlgebra\Single\Factorization\GramSchmidt.cs" />
    <Compile Include="LinearAlgebra\Single\Factorization\LU.cs" />
    <Compile Include="LinearAlgebra\Single\Factorization\QR.cs" />
    <Compile Include="LinearAlgebra\Single\Factorization\Svd.cs" />
    <Compile Include="LinearAlgebra\Single\Factorization\UserGramSchmidt.cs" />
    <Compile Include="LinearAlgebra\Single\Factorization\UserCholesky.cs" />
    <Compile Include="LinearAlgebra\Single\Factorization\UserEvd.cs" />
    <Compile Include="LinearAlgebra\Single\Factorization\UserLU.cs" />
    <Compile Include="LinearAlgebra\Single\Factorization\UserQR.cs" />
    <Compile Include="LinearAlgebra\Single\Factorization\UserSvd.cs" />
    <Compile Include="LinearAlgebra\Single\Matrix.cs" />
    <Compile Include="LinearAlgebra\Single\Solvers\BiCgStab.cs" />
    <Compile Include="LinearAlgebra\Single\Solvers\CompositeSolver.cs" />
    <Compile Include="LinearAlgebra\Single\Solvers\GpBiCg.cs" />
    <Compile Include="LinearAlgebra\Single\Solvers\MlkBiCgStab.cs" />
    <Compile Include="LinearAlgebra\Single\Solvers\TFQMR.cs" />
    <Compile Include="LinearAlgebra\Single\Solvers\DiagonalPreconditioner.cs" />
    <Compile Include="LinearAlgebra\Single\Solvers\ILUTPPreconditioner.cs" />
    <Compile Include="LinearAlgebra\Single\Solvers\ILU0Preconditioner.cs" />
    <Compile Include="LinearAlgebra\Solvers\DivergenceStopCriterium.cs" />
    <Compile Include="LinearAlgebra\Solvers\FailureStopCriterium.cs" />
    <Compile Include="LinearAlgebra\Single\SparseMatrix.cs" />
    <Compile Include="LinearAlgebra\Single\SparseVector.cs" />
    <Compile Include="LinearAlgebra\Factorization\Cholesky.cs" />
    <Compile Include="LinearAlgebra\Double\Factorization\DenseCholesky.cs" />
    <Compile Include="LinearAlgebra\Double\Factorization\DenseLU.cs" />
    <Compile Include="LinearAlgebra\Double\Factorization\DenseQR.cs" />
    <Compile Include="LinearAlgebra\Double\Factorization\DenseSvd.cs" />
    <Compile Include="LinearAlgebra\Double\Factorization\UserGramSchmidt.cs" />
    <Compile Include="LinearAlgebra\Factorization\LU.cs" />
    <Compile Include="LinearAlgebra\Factorization\QR.cs" />
    <Compile Include="LinearAlgebra\Factorization\Svd.cs" />
    <Compile Include="LinearAlgebra\Double\Factorization\UserCholesky.cs" />
    <Compile Include="LinearAlgebra\Double\Factorization\UserLU.cs" />
    <Compile Include="LinearAlgebra\Double\Factorization\UserQR.cs" />
    <Compile Include="LinearAlgebra\Double\Factorization\UserSvd.cs" />
    <Compile Include="LinearAlgebra\Factorization\ISolver.cs" />
    <Compile Include="LinearAlgebra\Double\Solvers\BiCgStab.cs" />
    <Compile Include="LinearAlgebra\Double\Solvers\CompositeSolver.cs" />
    <Compile Include="LinearAlgebra\Double\Solvers\GpBiCg.cs" />
    <Compile Include="LinearAlgebra\Double\Solvers\MlkBiCgStab.cs" />
    <Compile Include="LinearAlgebra\Double\Solvers\TFQMR.cs" />
    <Compile Include="LinearAlgebra\Double\Solvers\DiagonalPreconditioner.cs" />
    <Compile Include="LinearAlgebra\Double\Solvers\ILUTPPreconditioner.cs" />
    <Compile Include="LinearAlgebra\Double\Solvers\ILU0Preconditioner.cs" />
    <Compile Include="LinearAlgebra\Solvers\UnitPreconditioner.cs" />
    <Compile Include="LinearAlgebra\Solvers\ResidualStopCriterium.cs" />
    <Compile Include="LinearAlgebra\Double\SparseVector.cs" />
    <Compile Include="LinearAlgebra\Matrix.Arithmetic.cs" />
    <Compile Include="LinearAlgebra\Matrix.cs" />
    <Compile Include="LinearAlgebra\Vector.cs" />
    <Compile Include="LinearAlgebra\Single\Vector.cs" />
    <Compile Include="LinearAlgebra\Storage\DenseColumnMajorMatrixStorage.cs" />
    <Compile Include="LinearAlgebra\Storage\MatrixStorage.cs" />
    <Compile Include="LinearAlgebra\Storage\SparseCompressedRowMatrixStorage.cs" />
    <Compile Include="LinearAlgebra\Storage\DiagonalMatrixStorage.cs" />
    <Compile Include="LinearAlgebra\Storage\VectorStorage.cs" />
    <Compile Include="LinearAlgebra\Storage\VectorStorage.Validation.cs" />
    <Compile Include="Permutation.cs" />
    <Compile Include="Distributions\IContinuousDistribution.cs" />
    <Compile Include="Distributions\IDiscreteDistribution.cs" />
    <Compile Include="Distributions\IUnivariateDistribution.cs" />
    <Compile Include="IntegralTransforms\Algorithms\DiscreteHartleyTransform.Naive.cs" />
    <Compile Include="IntegralTransforms\Algorithms\DiscreteHartleyTransform.Options.cs" />
    <Compile Include="IntegralTransforms\HartleyOptions.cs" />
    <Compile Include="GlobalizationHelper.cs" />
    <Compile Include="IntegralTransforms\Algorithms\DiscreteFourierTransform.Options.cs" />
    <Compile Include="IntegralTransforms\Algorithms\DiscreteFourierTransform.Bluestein.cs" />
    <Compile Include="IntegralTransforms\Algorithms\DiscreteFourierTransform.Naive.cs" />
    <Compile Include="IntegralTransforms\Algorithms\DiscreteFourierTransform.RadixN.cs" />
    <Compile Include="IntegralTransforms\Transform.cs" />
    <Compile Include="IntegralTransforms\FourierOptions.cs" />
    <Compile Include="Integration\DoubleExponentialTransformation.cs" />
    <Compile Include="Integration\SimpsonRule.cs" />
    <Compile Include="Integration\NewtonCotesTrapeziumRule.cs" />
    <Compile Include="Integrate.cs" />
    <Compile Include="Interpolation\BulirschStoerRationalInterpolation.cs" />
    <Compile Include="Interpolation\LinearSpline.cs" />
    <Compile Include="Interpolation\NevillePolynomialInterpolation.cs" />
    <Compile Include="Interpolation\IInterpolation.cs" />
    <Compile Include="Interpolate.cs" />
    <Compile Include="Interpolation\SplineBoundaryCondition.cs" />
    <Compile Include="Precision.cs" />
    <Compile Include="Properties\AssemblyInfo.cs" />
    <Compile Include="Properties\Resources.Designer.cs">
      <AutoGen>True</AutoGen>
      <DesignTime>True</DesignTime>
      <DependentUpon>Resources.resx</DependentUpon>
    </Compile>
    <Compile Include="Random\RandomSource.cs" />
    <Compile Include="Random\Mcg31m1.cs" />
    <Compile Include="Random\Mcg59.cs" />
    <Compile Include="Random\MersenneTwister.cs" />
    <Compile Include="Random\Mrg32k3a.cs" />
    <Compile Include="Random\Palf.cs" />
    <Compile Include="Random\CryptoRandomSource.cs" />
    <Compile Include="Random\RandomExtensions.cs" />
    <Compile Include="Random\WH1982.cs" />
    <Compile Include="Random\WH2006.cs" />
    <Compile Include="Random\Xorshift.cs" />
    <Compile Include="Compatibility.cs" />
    <Compile Include="Sorting.cs" />
    <Compile Include="SpecialFunctions\Harmonic.cs" />
    <Compile Include="SpecialFunctions\Beta.cs" />
    <Compile Include="SpecialFunctions\Erf.cs" />
    <Compile Include="SpecialFunctions\Factorial.cs" />
    <Compile Include="SpecialFunctions\Gamma.cs" />
    <Compile Include="SpecialFunctions\Stability.cs" />
    <Compile Include="Statistics\Correlation.cs" />
    <Compile Include="Statistics\DescriptiveStatistics.cs" />
    <Compile Include="Statistics\Histogram.cs" />
    <Compile Include="Statistics\MCMC\HybridMC.cs" />
    <Compile Include="Statistics\MCMC\HybridMCGeneric.cs" />
    <Compile Include="Statistics\MCMC\MCMCDiagnostics.cs" />
    <Compile Include="Statistics\MCMC\MCMCSampler.cs" />
    <Compile Include="Statistics\MCMC\MetropolisHastingsSampler.cs" />
    <Compile Include="Statistics\MCMC\MetropolisSampler.cs" />
    <Compile Include="Statistics\MCMC\RejectionSampler.cs" />
    <Compile Include="Statistics\MCMC\UnivariateHybridMC.cs" />
    <Compile Include="Statistics\Statistics.cs" />
    <Compile Include="Statistics\MCMC\UnivariateSliceSampler.cs" />
    <Compile Include="Threading\CommonParallel.cs" />
    <Compile Include="Trigonometry.cs" />
    <Compile Include="Window.cs" />
  </ItemGroup>
  <ItemGroup>
    <EmbeddedResource Include="Properties\Resources.resx">
      <Generator>PublicResXFileCodeGenerator</Generator>
      <LastGenOutput>Resources.Designer.cs</LastGenOutput>
      <SubType>Designer</SubType>
    </EmbeddedResource>
  </ItemGroup>
  <ItemGroup />
  <Import Project="$(MSBuildToolsPath)\Microsoft.CSharp.targets" />
</Project><|MERGE_RESOLUTION|>--- conflicted
+++ resolved
@@ -87,12 +87,10 @@
     <Reference Include="System.Xml" />
   </ItemGroup>
   <ItemGroup>
-<<<<<<< HEAD
     <Compile Include="Optimization\BrentMinimizer.cs" />
     <Compile Include="Optimization\IMinimizer.cs" />
     <Compile Include="Optimization\NonLinearLeastSquaresMinimizer.cs" />
     <Compile Include="Optimization\PowellMinimizer.cs" />
-=======
     <Compile Include="Distributions\Triangular.cs" />
     <Compile Include="Euclid.cs" />
     <Compile Include="Generate.cs" />
@@ -100,7 +98,6 @@
     <Compile Include="Interpolation\Barycentric.cs" />
     <Compile Include="Interpolation\CubicSpline.cs" />
     <Compile Include="Interpolation\QuadraticSpline.cs" />
->>>>>>> 776cdfe0
     <Compile Include="Precision.Comparison.cs" />
     <Compile Include="Precision.Equality.cs" />
     <Compile Include="Distributions\Bernoulli.cs" />
@@ -193,13 +190,10 @@
     <Compile Include="LinearAlgebra\Vector.BCL.cs" />
     <Compile Include="LinearAlgebra\Vector.Operators.cs" />
     <Compile Include="NonConvergenceException.cs" />
-<<<<<<< HEAD
     <Compile Include="Providers\Optimization\IOptimizationProvider.cs" />
     <Compile Include="Providers\Optimization\Mkl\MklOptimizationProvider.cs" />
     <Compile Include="Providers\Optimization\Mkl\SafeNativeMethods.cs" />
-=======
     <Compile Include="Random\SystemRandomSource.cs" />
->>>>>>> 776cdfe0
     <Compile Include="Random\RandomSeed.cs" />
     <Compile Include="RootFinding\Broyden.cs" />
     <Compile Include="RootFinding\NewtonRaphson.cs" />
