﻿using System;
using MathNet.Numerics.Properties;

namespace MathNet.Numerics.LinearAlgebra.Storage
{
    [Serializable]
    public class SparseVectorStorage<T> : VectorStorage<T>
        where T : struct, IEquatable<T>, IFormattable
    {
        // [ruegg] public fields are OK here

        readonly T _zero;

        /// <summary>
        /// Array that contains the indices of the non-zero values.
        /// </summary>
        public int[] Indices;

        /// <summary>
        /// Array that contains the non-zero elements of the vector.
        /// </summary>
        public T[] Values;

        /// <summary>
        /// Gets the number of non-zero elements in the vector.
        /// </summary>
        public int ValueCount;

        internal SparseVectorStorage(int length, T zero = default(T))
            : base(length)
        {
            _zero = zero;
            Indices = new int[0];
            Values = new T[0];
            ValueCount = 0;
        }

        /// <summary>
        /// Retrieves the requested element without range checking.
        /// </summary>
        public override T At(int index)
        {
            // Search if item idex exists in NonZeroIndices array in range "0 - nonzero values count"
            var itemIndex = Array.BinarySearch(Indices, 0, ValueCount, index);
            return itemIndex >= 0 ? Values[itemIndex] : _zero;
        }

        /// <summary>
        /// Sets the element without range checking.
        /// </summary>
        public override void At(int index, T value)
        {
            // Search if "index" already exists in range "0 - nonzero values count"
            var itemIndex = Array.BinarySearch(Indices, 0, ValueCount, index);
            if (itemIndex >= 0)
            {
                // Non-zero item found in matrix
                if (_zero.Equals(value))
                {
                    // Delete existing item
                    RemoveAtIndexUnchecked(itemIndex);
                }
                else
                {
                    // Update item
                    Values[itemIndex] = value;
                }
            }
            else
            {
                // Item not found. Add new value
                if (!_zero.Equals(value))
                {
                    InsertAtIndexUnchecked(~itemIndex, index, value);
                }
            }
        }

        internal void InsertAtIndexUnchecked(int itemIndex, int index, T value)
        {
            // Check if the storage needs to be increased
            if ((ValueCount == Values.Length) && (ValueCount < Length))
            {
                // Value and Indices arrays are completely full so we increase the size
                var size = Math.Min(Values.Length + GrowthSize(), Length);
                Array.Resize(ref Values, size);
                Array.Resize(ref Indices, size);
            }

            // Move all values (with a position larger than index) in the value array to the next position
            // Move all values (with a position larger than index) in the columIndices array to the next position
            Array.Copy(Values, itemIndex, Values, itemIndex + 1, ValueCount - itemIndex);
            Array.Copy(Indices, itemIndex, Indices, itemIndex + 1, ValueCount - itemIndex);

            // Add the value and the column index
            Values[itemIndex] = value;
            Indices[itemIndex] = index;

            // increase the number of non-zero numbers by one
            ValueCount += 1;
        }

        internal void RemoveAtIndexUnchecked(int itemIndex)
        {
            // Value is zero. Let's delete it from Values and Indices array
            Array.Copy(Values, itemIndex + 1, Values, itemIndex, ValueCount - itemIndex - 1);
            Array.Copy(Indices, itemIndex + 1, Indices, itemIndex, ValueCount - itemIndex - 1);

            ValueCount -= 1;

            // Check whether we need to shrink the arrays. This is reasonable to do if
            // there are a lot of non-zero elements and storage is two times bigger
            if ((ValueCount > 1024) && (ValueCount < Indices.Length / 2))
            {
                Array.Resize(ref Values, ValueCount);
                Array.Resize(ref Indices, ValueCount);
            }
        }

        /// <summary>
        /// Calculates the amount with which to grow the storage array's if they need to be
        /// increased in size.
        /// </summary>
        /// <returns>The amount grown.</returns>
        int GrowthSize()
        {
            int delta;
            if (Values.Length > 1024)
            {
                delta = Values.Length / 4;
            }
            else
            {
                if (Values.Length > 256)
                {
                    delta = 512;
                }
                else
                {
                    delta = Values.Length > 64 ? 128 : 32;
                }
            }

            return delta;
        }

        public override void Clear()
        {
            ValueCount = 0;
        }

        public override void Clear(int index, int count)
        {
            if (index == 0 && count == Length)
            {
                Clear();
                return;
            }

            var first = Array.BinarySearch(Indices, 0, ValueCount, index);
            var last = Array.BinarySearch(Indices, 0, ValueCount, index + count - 1);
            if (first < 0) first = ~first;
            if (last < 0) last = ~last - 1;
            int itemCount = last - first + 1;

            if (itemCount > 0)
            {
                Array.Copy(Values, first + count, Values, first, ValueCount - first - count);
                Array.Copy(Indices, first + count, Indices, first, ValueCount - first - count);

                ValueCount -= count;
            }

            // Check whether we need to shrink the arrays. This is reasonable to do if
            // there are a lot of non-zero elements and storage is two times bigger
            if ((ValueCount > 1024) && (ValueCount < Indices.Length / 2))
            {
                Array.Resize(ref Values, ValueCount);
                Array.Resize(ref Indices, ValueCount);
            }
        }

<<<<<<< HEAD
        internal override void CopyToUnchecked(VectorStorage<T> target, bool skipClearing = false)
=======
        public override bool Equals(VectorStorage<T> other)
        {
            // Reject equality when the argument is null or has a different shape.
            if (other == null || Length != other.Length)
            {
                return false;
            }

            // Accept if the argument is the same object as this.
            if (ReferenceEquals(this, other))
            {
                return true;
            }

            var otherSparse = other as SparseVectorStorage<T>;
            if (otherSparse == null)
            {
                return base.Equals(other);
            }

            int i = 0, j = 0;
            while (i < ValueCount || j < otherSparse.ValueCount)
            {
                if (j >= otherSparse.ValueCount || i < ValueCount && Indices[i] < otherSparse.Indices[j])
                {
                    if (!_zero.Equals(Values[i++]))
                    {
                        return false;
                    }
                    continue;
                }

                if (i >= ValueCount || j < otherSparse.ValueCount && otherSparse.Indices[j] < Indices[i])
                {
                    if (!_zero.Equals(otherSparse.Values[j++]))
                    {
                        return false;
                    }
                    continue;
                }

                if (!Values[i].Equals(otherSparse.Values[j]))
                {
                    return false;
                }

                i++;
                j++;
            }

            return true;
        }

        /// <remarks>Parameters assumed to be validated already.</remarks>
        public override void CopyTo(VectorStorage<T> target, bool skipClearing = false)
>>>>>>> e5bed3c1
        {
            var sparseTarget = target as SparseVectorStorage<T>;
            if (sparseTarget != null)
            {
                CopyToUnchecked(sparseTarget);
                return;
            }

            // FALL BACK

            if (!skipClearing)
            {
                target.Clear();
            }

            if (ValueCount != 0)
            {
                for (int i = 0; i < ValueCount; i++)
                {
                    target.At(Indices[i], Values[i]);
                }
            }
        }

        void CopyToUnchecked(SparseVectorStorage<T> target)
        {
            if (ReferenceEquals(this, target))
            {
                return;
            }

            if (Length != target.Length)
            {
                var message = string.Format(Resources.ArgumentMatrixDimensions2, Length, target.Length);
                throw new ArgumentException(message, "target");
            }

            target.ValueCount = ValueCount;
            target.Values = new T[ValueCount];
            target.Indices = new int[ValueCount];

            if (ValueCount != 0)
            {
                Array.Copy(Values, target.Values, ValueCount);
                Buffer.BlockCopy(Indices, 0, target.Indices, 0, ValueCount * Constants.SizeOfInt);
            }
        }

        internal override void CopySubVectorToUnchecked(VectorStorage<T> target,
            int sourceIndex, int targetIndex, int count,
            bool skipClearing = false)
        {
            var sparseTarget = target as SparseVectorStorage<T>;
            if (sparseTarget != null)
            {
                CopySubVectorToUnchecked(sparseTarget, sourceIndex, targetIndex, count, skipClearing);
                return;
            }

            // FALL BACK

            var offset = targetIndex - sourceIndex;

            var sourceFirst = Array.BinarySearch(Indices, 0, ValueCount, sourceIndex);
            var sourceLast = Array.BinarySearch(Indices, 0, ValueCount, sourceIndex + count - 1);
            if (sourceFirst < 0) sourceFirst = ~sourceFirst;
            if (sourceLast < 0) sourceLast = ~sourceLast - 1;

            if (!skipClearing)
            {
                target.Clear(targetIndex, count);
            }

            for (int i = sourceFirst; i <= sourceLast; i++)
            {
                target.At(Indices[i] + offset, Values[i]);
            }
        }

        void CopySubVectorToUnchecked(SparseVectorStorage<T> target,
            int sourceIndex, int targetIndex, int count,
            bool skipClearing)
        {
            var offset = targetIndex - sourceIndex;

            var sourceFirst = Array.BinarySearch(Indices, 0, ValueCount, sourceIndex);
            var sourceLast = Array.BinarySearch(Indices, 0, ValueCount, sourceIndex + count - 1);
            if (sourceFirst < 0) sourceFirst = ~sourceFirst;
            if (sourceLast < 0) sourceLast = ~sourceLast - 1;
            int sourceCount = sourceLast - sourceFirst + 1;

            // special case when copying to itself
            if (ReferenceEquals(this, target))
            {
                var values = new T[sourceCount];
                var indices = new int[sourceCount];

                Array.Copy(Values, sourceFirst, values, 0, sourceCount);
                for (int i = 0; i < indices.Length; i++)
                {
                    indices[i] = Indices[i + sourceFirst];
                }

                if (!skipClearing)
                {
                    Clear(targetIndex, count);
                }

                for (int i = sourceFirst; i <= sourceLast; i++)
                {
                    At(indices[i] + offset, values[i]);
                }

                return;
            }
            
            // special case for empty target - much faster
            if (target.ValueCount == 0)
            {
                var values = new T[sourceCount];
                var indices = new int[sourceCount];

                Array.Copy(Values, sourceFirst, values, 0, sourceCount);
                for (int i = 0; i < indices.Length; i++)
                {
                    indices[i] = Indices[i + sourceFirst] + offset;
                }

                target.ValueCount = sourceCount;
                target.Values = values;
                target.Indices = indices;

                return;
            }

            if (!skipClearing)
            {
                target.Clear(targetIndex, count);
            }

            for (int i = sourceFirst; i <= sourceLast; i++)
            {
                target.At(Indices[i] + offset, Values[i]);
            }
        }
    }
}<|MERGE_RESOLUTION|>--- conflicted
+++ resolved
@@ -180,9 +180,6 @@
             }
         }
 
-<<<<<<< HEAD
-        internal override void CopyToUnchecked(VectorStorage<T> target, bool skipClearing = false)
-=======
         public override bool Equals(VectorStorage<T> other)
         {
             // Reject equality when the argument is null or has a different shape.
@@ -236,9 +233,7 @@
             return true;
         }
 
-        /// <remarks>Parameters assumed to be validated already.</remarks>
-        public override void CopyTo(VectorStorage<T> target, bool skipClearing = false)
->>>>>>> e5bed3c1
+        internal override void CopyToUnchecked(VectorStorage<T> target, bool skipClearing = false)
         {
             var sparseTarget = target as SparseVectorStorage<T>;
             if (sparseTarget != null)
